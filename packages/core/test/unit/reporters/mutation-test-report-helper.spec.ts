--- conflicted
+++ resolved
@@ -29,15 +29,9 @@
     inputFiles = {
       files,
       filesToMutate: [],
-<<<<<<< HEAD
-      logFiles: () => {
-        // idle
-      },
-=======
       // eslint-disable-next-line @typescript-eslint/no-empty-function
       logFiles: () => {},
       mutationRanges: [],
->>>>>>> 9127a834
     };
     dryRunResult = factory.completeDryRunResult();
   });
