--- conflicted
+++ resolved
@@ -53,14 +53,9 @@
     "stryker": "./bin/stryker"
   },
   "dependencies": {
-<<<<<<< HEAD
-    "@stryker-mutator/api": "^3.3.0",
     "@stryker-mutator/instrumenter": "3.2.2",
-    "@stryker-mutator/util": "^3.3.0",
-=======
     "@stryker-mutator/api": "^3.3.1",
     "@stryker-mutator/util": "^3.3.1",
->>>>>>> bcad09a8
     "ajv": "^6.12.0",
     "chalk": "~4.1.0",
     "commander": "~5.1.0",
