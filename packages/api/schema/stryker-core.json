{
  "$schema": "http://json-schema.org/draft-07/schema#",
  "title": "StrykerOptions",
  "description": "JSON schema for the Stryker Mutator configuration file",
  "type": "object",
  "definitions": {
    "commandRunnerOptions": {
      "title": "CommandRunnerOptions",
      "type": "object",
      "properties": {
        "command": {
          "description": "The command to test each mutant. For example \"npm run mocha\". Defaults to \"npm test\".",
          "type": "string",
          "default": "npm test"
        }
      }
    },
    "logLevel": {
      "title": "LogLevel",
      "type": "string",
      "enum": [
        "off",
        "fatal",
        "error",
        "warn",
        "info",
        "debug",
        "trace"
      ],
      "tsEnumNames": [
        "Off",
        "Fatal",
        "Error",
        "Warning",
        "Information",
        "Debug",
        "Trace"
      ]
    },
    "coverageAnalysis": {
      "title": "CoverageAnalysis",
      "type": "string",
      "enum": [
        "off",
        "all",
        "perTest"
      ]
    },
    "reportType": {
      "title": "ReportType",
      "type": "string",
      "enum": [
        "full",
        "mutationScore"
      ],
      "tsEnumNames": [
        "Full",
        "MutationScore"
      ]
    },
    "clearTextReporterOptions": {
      "title": "ClearTextReporterOptions",
      "type": "object",
      "properties": {
        "allowColor": {
          "description": "Indicates whether or not to use color coding in output.",
          "type": "boolean",
          "default": true
        },
        "logTests": {
          "description": "Indicates whether or not to log which tests were executed for a given mutant.",
          "type": "boolean",
          "default": true
        },
        "maxTestsToLog": {
          "description": "Indicates the maximum amount of test to log when `logTests` is enabled",
          "type": "integer",
          "minimum": 0,
          "default": 3
        }
      }
    },
    "dashboardOptions": {
      "title": "DashboardOptions",
      "additionalProperties": false,
      "type": "object",
      "properties": {
        "project": {
          "description": "Indicates which project to use if the \"dashboard\" reporter is enabled.",
          "type": "string"
        },
        "version": {
          "description": "Indicates which version to use if the \"dashboard\" reporter is enabled.",
          "type": "string"
        },
        "module": {
          "description": "Indicates which module to use if the \"dashboard\" reporter is enabled.",
          "type": "string"
        },
        "baseUrl": {
          "description": "Indicates the base url of the stryker dashboard.",
          "type": "string",
          "default": "https://dashboard.stryker-mutator.io/api/reports"
        },
        "reportType": {
          "description": "Indicates wether to send a full report (inc. source code and mutant results) or only the mutation score.",
          "$ref": "#/definitions/reportType",
          "default": "full"
        }
      }
    },
    "eventRecorderOptions": {
      "title": "EventRecorderOptions",
      "additionalProperties": false,
      "type": "object",
      "properties": {
        "baseDir": {
          "description": "The base dir to write the events to",
          "type": "string",
          "default": "reports/mutation/events"
        }
      }
    },
    "htmlReporterOptions": {
      "title": "HtmlReporterOptions",
      "additionalProperties": false,
      "type": "object",
      "properties": {
        "baseDir": {
          "description": "The output folder for the html report.",
          "type": "string",
          "default": "reports/mutation/html"
        }
      }
    },
    "mutationScoreThresholds": {
      "title": "MutationScoreThresholds",
      "additionalProperties": false,
      "type": "object",
      "properties": {
        "high": {
          "$ref": "#/definitions/percentage",
          "default": 80
        },
        "low": {
          "$ref": "#/definitions/percentage",
          "default": 60
        },
        "break": {
          "oneOf": [
            {
              "type": "null"
            },
            {
              "$ref": "#/definitions/percentage"
            }
          ],
          "default": null
        }
      }
    },
    "percentage": {
      "type": "number",
      "minimum": 0,
      "maximum": 100
    },
    "mutatorDescriptor": {
      "type": "object",
      "additionalProperties": false,
      "properties": {
        "name": {
          "type": "string",
          "default": "javascript"
        },
        "plugins": {
          "anyOf": [
            {
              "type": "array",
              "items": {
                "type": [
                  "string",
                  "array"
                ]
              }
            },
            {
              "type": "null"
            }
          ],
          "default": null
        },
        "excludedMutations": {
          "type": "array",
          "items": {
            "type": "string"
          },
          "default": []
        }
      },
      "required": [
        "name"
      ]
    },
    "warningOptions": {
      "title": "WarningOptions",
      "type": "object",
      "default": {},
      "properties": {
        "unknownOptions": {
          "description": "decide whether or not to log warnings when additional stryker options are configured",
          "type": "boolean",
          "default": true
        }
      }
    }
  },
  "properties": {
    "allowConsoleColors": {
      "description": "The 'allowConsoleColors' value indicates whether Stryker should use colors in console.",
      "type": "boolean",
      "default": true
    },
<<<<<<< HEAD
    "checkers": {
      "description": "Enable checker plugins here. A checker plugin will be invoked for each mutant before it is run in a test runner. It can check to see of a given mutant is valid, by for example validate that it won't result in a type error",
      "type": "array",
      "items": {
        "type": "string"
      },
      "default": []
    },
    "concurrency": {
      "description": "Set the concurrency of workers. Stryker will always run checkers and test runners in parallel by creating worker processes (note, not `worker_threads`). This defaults to n-1 where n is the number of cpu's available on your machine. This is a sane default for most use cases.",
      "type": "number"
=======
    "commandRunner": {
      "description": "Options used by the command test runner. Note: these options will only be used when the command test runner is activated (this is the default)",
      "$ref": "#/definitions/commandRunnerOptions",
      "default": {}
>>>>>>> bcad09a8
    },
    "coverageAnalysis": {
      "$ref": "#/definitions/coverageAnalysis",
      "description": "Indicates which coverage analysis strategy to use. During mutation testing, stryker will try to only run the tests that cover a particular line of code.\n\n'perTest': Analyse coverage per test.\n'all': Analyse the coverage for the entire test suite.\n'off' (default): Don't use coverage analysis",
      "default": "off"
    },
    "clearTextReporter": {
      "description": "The options for the clear text reporter.",
      "$ref": "#/definitions/clearTextReporterOptions",
      "default": {}
    },
    "dashboard": {
      "description": "The options for the dashboard reporter.",
      "$ref": "#/definitions/dashboardOptions",
      "default": {}
    },
    "eventReporter": {
      "description": "The options for the event recorder reporter.",
      "$ref": "#/definitions/eventRecorderOptions",
      "default": {}
    },
    "fileLogLevel": {
      "description": "Set the log level that Stryker uses to write to the \"stryker.log\" file",
      "$ref": "#/definitions/logLevel",
      "default": "off"
    },
    "files": {
      "description": "With `files` you can choose which files should be included in your test runner sandbox.\nThis is normally not needed as it defaults to all files not ignored by git.\nTry it out yourself with this command: `git ls-files --others --exclude-standard --cached --exclude .stryker-tmp`.\n\nIf you do need to override `files` (for example: when your project does not live in a git repository),\nyou can override the files here.\n\nWhen using the command line, the list can only contain a comma separated list of globbing expressions.\nWhen using the config file you can provide an array with `string`s",
      "type": "array",
      "items": {
        "type": "string"
      }
    },
    "logLevel": {
      "description": "Set the log level that Stryker uses to write to the console.",
      "$ref": "#/definitions/logLevel",
      "default": "info"
    },
    "maxConcurrentTestRunners": {
      "description": "[DEPRECATED please use \"concurrency\" instead]. Specifies the maximum number of concurrent test runners to spawn. Mutation testing is time consuming. By default, Stryker tries to make the most of your CPU's, by spawning as many test runners as you have CPU cores (`Number.MAX_SAFE_INTEGER`).",
      "type": "number",
      "default": 9007199254740991
    },
    "mutate": {
      "description": "With mutate you configure the subset of files to use for mutation testing. Generally speaking, these should be your own source files.",
      "type": "array",
      "items": {
        "type": "string"
      },
      "default": [
        "{src,lib}/**/*.js?(x)",
        "!{src,lib}/**/__tests__/**/*.js?(x)",
        "!{src,lib}/**/?(*.)+(spec|test).js?(x)",
        "!{src,lib}/**/*+(Spec|Test).js?(x)"
      ]
    },
    "mutator": {
      "description": "With mutator you configure which mutator plugin you want to use, and optionally, which mutation types to exclude from the test run.",
      "oneOf": [
        {
          "type": "string"
        },
        {
          "$ref": "#/definitions/mutatorDescriptor"
        }
      ],
      "default": "javascript",
      "errorMessage": "should be an \"object\" describing the mutator or a \"string\". See https://github.com/stryker-mutator/stryker/tree/master/packages/core#mutator."
    },
    "packageManager": {
      "enum": ["npm", "yarn"],
      "description": "The package manager Stryker can use to install missing dependencies."
    },
    "plugins": {
      "description": "With 'plugins', you can add additional Node modules for Stryker to load (or require). By default, all node_modules starting with @stryker-mutator/* will be loaded, so you would normally not need to specify this option. These modules should be installed right next to stryker. For a current list of plugins, you can consult 'npm' or 'stryker-mutator.io.'",
      "type": "array",
      "items": {
        "type": "string"
      },
      "default": [
        "@stryker-mutator/*"
      ]
    },
    "reporters": {
      "description": "With reporters, you can set the reporters for stryker to use.",
      "type": "array",
      "items": {
        "type": "string"
      },
      "default": [
        "clear-text",
        "progress",
        "html"
      ]
    },
    "htmlReporter": {
      "description": "The options for the html reporter",
      "$ref": "#/definitions/htmlReporterOptions"
    },
    "symlinkNodeModules": {
      "description": "The 'symlinkNodeModules' value indicates whether Stryker should create a symbolic link to your current node_modules directory in the sandbox directories. This makes running your tests by Stryker behave more like your would run the tests yourself in your project directory. Only disable this setting if you really know what you are doing.",
      "type": "boolean",
      "default": true
    },
    "tempDirName": {
      "description": "Choose a different temp dir that Stryker uses for mutation testing. This directory will contain copies of your source code during a mutation test run. It will be created if it not exists and is *entirely deleted* after a successful run, so change this with caution.",
      "type": "string",
      "default": ".stryker-tmp"
    },
    "testFramework": {
      "description": "Configure which test framework you are using. This option is not mandatory, as Stryker is test framework agnostic (it doesn't care what framework you use), However, it is required when coverageAnalysis is set to 'perTest', because Stryker needs to hook into the test framework in order to measure code coverage results per test and filter tests to run.",
      "type": "string"
    },
    "testRunner": {
      "description": "With 'testRunner' you specify the test runner that Stryker uses to run your tests. The default value is command. The command runner runs a configurable bash/cmd command and bases the result on the exit code of that program (0 for success, otherwise failed). You can configure this command via the config file using the 'commandRunner: { command: 'npm run mocha' }'. It uses 'npm test' as the command by default.",
      "type": "string",
      "default": "command"
    },
    "thresholds": {
      "description": "Specify the thresholds for mutation score.",
      "$ref": "#/definitions/mutationScoreThresholds",
      "default": {}
    },
    "timeoutFactor": {
      "description": "Configure the allowed timeout deviation relative to the time of a normal test run. Tweak this if you notice that mutants are prone to creating slower code, but not infinite loops (for that, use `timeoutMS`)",
      "type": "number",
      "default": 1.5
    },
    "timeoutMS": {
      "description": "Configure an absolute timeout deviation. Tweak this if you run Stryker on a busy machine and you need to wait longer to make sure that the code indeed entered an infinite loop.",
      "type": "number",
      "default": 5000
    },
    "transpilers": {
      "description": "Configure which transpiler plugins should transpile the code before it's executed. This is an array where the transpilers are called in the other of the array. This defaults to an empty array meaning no transpilation will be done.",
      "type": "array",
      "items": {
        "type": "string"
      },
      "default": []
    },
    "warnings": {
      "default": true,
      "oneOf": [
        {
          "type": "boolean"
        },
        {
          "$ref": "#/definitions/warningOptions"
        }
      ],
      "description": "Enable or disable certain warnings"
    }
  }
}<|MERGE_RESOLUTION|>--- conflicted
+++ resolved
@@ -220,7 +220,6 @@
       "type": "boolean",
       "default": true
     },
-<<<<<<< HEAD
     "checkers": {
       "description": "Enable checker plugins here. A checker plugin will be invoked for each mutant before it is run in a test runner. It can check to see of a given mutant is valid, by for example validate that it won't result in a type error",
       "type": "array",
@@ -232,12 +231,11 @@
     "concurrency": {
       "description": "Set the concurrency of workers. Stryker will always run checkers and test runners in parallel by creating worker processes (note, not `worker_threads`). This defaults to n-1 where n is the number of cpu's available on your machine. This is a sane default for most use cases.",
       "type": "number"
-=======
+    },
     "commandRunner": {
       "description": "Options used by the command test runner. Note: these options will only be used when the command test runner is activated (this is the default)",
       "$ref": "#/definitions/commandRunnerOptions",
       "default": {}
->>>>>>> bcad09a8
     },
     "coverageAnalysis": {
       "$ref": "#/definitions/coverageAnalysis",
