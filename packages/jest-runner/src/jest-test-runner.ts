import path from 'path';

import { StrykerOptions, INSTRUMENTER_CONSTANTS, CoverageAnalysis } from '@stryker-mutator/api/core';
import { Logger } from '@stryker-mutator/api/logging';
import { commonTokens, Injector, PluginContext, tokens } from '@stryker-mutator/api/plugin';
import {
  TestRunner,
  MutantRunOptions,
  DryRunResult,
  MutantRunResult,
  toMutantRunResult,
  DryRunStatus,
  TestResult,
  TestStatus,
  DryRunOptions,
  BaseTestResult,
  TestRunnerCapabilities,
  determineHitLimitReached,
} from '@stryker-mutator/api/test-runner';
import { escapeRegExp, notEmpty } from '@stryker-mutator/util';
import type * as jest from '@jest/types';
import type * as jestTestResult from '@jest/test-result';
import { SerializableError } from '@jest/types/build/TestResult';

import { JestOptions } from '../src-generated/jest-runner-options.js';

<<<<<<< HEAD
import { jestTestAdapterFactory } from './jest-test-adapters/index.js';
import { JestTestAdapter, RunSettings } from './jest-test-adapters/jest-test-adapter.js';
import { JestConfigLoader } from './config-loaders/jest-config-loader.js';
import { withCoverageAnalysis } from './jest-plugins/index.js';
import * as pluginTokens from './plugin-tokens.js';
import { configLoaderFactory } from './config-loaders/index.js';
import { JestRunnerOptionsWithStrykerOptions } from './jest-runner-options-with-stryker-options.js';
import { JEST_OVERRIDE_OPTIONS } from './jest-override-options.js';
import { jestWrapper, mergeMutantCoverage, verifyAllTestFilesHaveCoverage } from './utils/index.js';
import { state } from './jest-plugins/cjs/messaging.js';
import { overrideEnvironment } from './jest-plugins/with-coverage-analysis.js';
=======
import { jestTestAdapterFactory } from './jest-test-adapters';
import { JestTestAdapter, RunSettings } from './jest-test-adapters/jest-test-adapter';
import { JestConfigLoader } from './config-loaders/jest-config-loader';
import { withCoverageAnalysis, withHitLimit } from './jest-plugins';
import * as pluginTokens from './plugin-tokens';
import { configLoaderFactory } from './config-loaders';
import { JestRunnerOptionsWithStrykerOptions } from './jest-runner-options-with-stryker-options';
import { JEST_OVERRIDE_OPTIONS } from './jest-override-options';
import { jestWrapper, verifyAllTestFilesHaveCoverage } from './utils';
import { state } from './messaging';
>>>>>>> 51308f4f

export function createJestTestRunnerFactory(namespace: typeof INSTRUMENTER_CONSTANTS.NAMESPACE | '__stryker2__' = INSTRUMENTER_CONSTANTS.NAMESPACE): {
  (injector: Injector<PluginContext>): JestTestRunner;
  inject: ['$injector'];
} {
  jestTestRunnerFactory.inject = tokens(commonTokens.injector);
  function jestTestRunnerFactory(injector: Injector<PluginContext>) {
    return injector
      .provideValue(pluginTokens.jestVersion, jestWrapper.getVersion())
      .provideFactory(pluginTokens.jestTestAdapter, jestTestAdapterFactory)
      .provideFactory(pluginTokens.configLoader, configLoaderFactory)
      .provideValue(pluginTokens.globalNamespace, namespace)
      .injectClass(JestTestRunner);
  }
  return jestTestRunnerFactory;
}

export const jestTestRunnerFactory = createJestTestRunnerFactory();

export class JestTestRunner implements TestRunner {
  private readonly jestConfig: jest.Config.InitialOptions;
  private readonly jestOptions: JestOptions;
  private readonly enableFindRelatedTests: boolean;

  public static inject = tokens(
    commonTokens.logger,
    commonTokens.options,
    pluginTokens.jestTestAdapter,
    pluginTokens.configLoader,
    pluginTokens.globalNamespace
  );

  constructor(
    private readonly log: Logger,
    options: StrykerOptions,
    private readonly jestTestAdapter: JestTestAdapter,
    configLoader: JestConfigLoader,
    private readonly globalNamespace: typeof INSTRUMENTER_CONSTANTS.NAMESPACE | '__stryker2__'
  ) {
    this.jestOptions = (options as JestRunnerOptionsWithStrykerOptions).jest;
    // Get jest configuration from stryker options and assign it to jestConfig
    const configFromFile = configLoader.loadConfig();
    this.jestConfig = this.mergeConfigSettings(configFromFile, this.jestOptions || {});

    // Get enableFindRelatedTests from stryker jest options or default to true
    this.enableFindRelatedTests = this.jestOptions.enableFindRelatedTests;

    if (this.enableFindRelatedTests) {
      this.log.debug('Running jest with --findRelatedTests flag. Set jest.enableFindRelatedTests to false to run all tests on every mutant.');
    } else {
      this.log.debug(
        'Running jest without --findRelatedTests flag. Set jest.enableFindRelatedTests to true to run only relevant tests on every mutant.'
      );
    }
  }

<<<<<<< HEAD
  public capabilities(): TestRunnerCapabilities {
    return { reloadEnvironment: true };
  }

=======
>>>>>>> 51308f4f
  public async dryRun({ coverageAnalysis, files }: Pick<DryRunOptions, 'coverageAnalysis' | 'files'>): Promise<DryRunResult> {
    state.coverageAnalysis = coverageAnalysis;
    const fileNamesUnderTest = this.enableFindRelatedTests ? files : undefined;
    const { dryRunResult, jestResult } = await this.run({
      fileNamesUnderTest,
      jestConfig: this.configForDryRun(fileNamesUnderTest, coverageAnalysis),
      testLocationInResults: true,
    });
    if (dryRunResult.status === DryRunStatus.Complete && coverageAnalysis !== 'off') {
      const errorMessage = verifyAllTestFilesHaveCoverage(jestResult, state.testFilesWithStrykerEnvironment);
      if (errorMessage) {
        return {
          status: DryRunStatus.Error,
          errorMessage,
        };
      } else {
        dryRunResult.mutantCoverage = state.instrumenterContext.mutantCoverage;
      }
    }
    return dryRunResult;
  }

  public async mutantRun({ activeMutant, sandboxFileName, testFilter, disableBail, hitLimit }: MutantRunOptions): Promise<MutantRunResult> {
    const fileNameUnderTest = this.enableFindRelatedTests ? sandboxFileName : undefined;
    state.coverageAnalysis = 'off';
    let testNamePattern: string | undefined;
    if (testFilter) {
      testNamePattern = testFilter.map((testId) => `(${escapeRegExp(testId)})`).join('|');
    }
    state.instrumenterContext.hitLimit = hitLimit;
    state.instrumenterContext.hitCount = hitLimit ? 0 : undefined;

    try {
      // Use process.env to set the active mutant.
      // We could use `state.strykerStatic.activeMutant`, but that only works with the `StrykerEnvironment` mixin, wich is optional
      process.env[INSTRUMENTER_CONSTANTS.ACTIVE_MUTANT_ENV_VARIABLE] = activeMutant.id.toString();
      const { dryRunResult } = await this.run({
        fileNamesUnderTest: fileNameUnderTest ? [fileNameUnderTest] : undefined,
        jestConfig: this.configForMutantRun(fileNameUnderTest, hitLimit),
        testNamePattern,
      });
      return toMutantRunResult(dryRunResult, disableBail);
    } finally {
      delete process.env[INSTRUMENTER_CONSTANTS.ACTIVE_MUTANT_ENV_VARIABLE];
      delete state.instrumenterContext.activeMutant;
    }
  }

  private configForDryRun(fileNamesUnderTest: string[] | undefined, coverageAnalysis: CoverageAnalysis): jest.Config.InitialOptions {
    return withCoverageAnalysis(this.configWithRoots(fileNamesUnderTest), coverageAnalysis);
  }

  private configForMutantRun(fileNameUnderTest: string | undefined, hitLimit: number | undefined): jest.Config.InitialOptions {
    return withHitLimit(this.configWithRoots(fileNameUnderTest ? [fileNameUnderTest] : undefined), hitLimit);
  }

  private configWithRoots(fileNamesUnderTest: string[] | undefined): jest.Config.InitialOptions {
    let config: jest.Config.InitialOptions;

    if (fileNamesUnderTest && this.jestConfig.roots) {
      // Make sure the file under test lives inside one of the roots
      config = {
        ...this.jestConfig,
        roots: [...this.jestConfig.roots, ...new Set(fileNamesUnderTest.map((file) => path.dirname(file)))],
      };
    } else {
      config = this.jestConfig;
    }
    return config;
  }

  private async run(settings: RunSettings): Promise<{ dryRunResult: DryRunResult; jestResult: jestTestResult.AggregatedResult }> {
    this.setEnv();
    if (this.log.isTraceEnabled()) {
      this.log.trace('Invoking Jest with config %s', JSON.stringify(settings));
    }
    const { results } = await this.jestTestAdapter.run(settings);
    return { dryRunResult: this.collectRunResult(results), jestResult: results };
  }

  private collectRunResult(results: jestTestResult.AggregatedResult): DryRunResult {
    const timeoutResult = determineHitLimitReached(state.instrumenterContext.hitCount, state.instrumenterContext.hitLimit);
    if (timeoutResult) {
      return timeoutResult;
    }
    if (results.numRuntimeErrorTestSuites) {
      const errorMessage = results.testResults
        .map((testSuite) => this.collectSerializableErrorText(testSuite.testExecError))
        .filter(notEmpty)
        .join(', ');
      return {
        status: DryRunStatus.Error,
        errorMessage,
      };
    } else {
      return {
        status: DryRunStatus.Complete,
        tests: this.processTestResults(results.testResults),
      };
    }
  }

  private collectSerializableErrorText(error: SerializableError | undefined): string | undefined {
    return error && `${error.code && `${error.code} `}${error.message} ${error.stack}`;
  }

  private setEnv() {
    // Force colors off: https://github.com/chalk/supports-color#info
    process.env.FORCE_COLOR = '0';
  }

  private processTestResults(suiteResults: jestTestResult.TestResult[]): TestResult[] {
    const testResults: TestResult[] = [];

    for (const suiteResult of suiteResults) {
      for (const testResult of suiteResult.testResults) {
        const result: BaseTestResult = {
          id: testResult.fullName,
          name: testResult.fullName,
          timeSpentMs: testResult.duration ?? 0,
          fileName: suiteResult.testFilePath,
          startPosition: testResult.location
            ? {
                // Stryker works 0-based internally, jest works 1-based: https://jestjs.io/docs/cli#--testlocationinresults
                line: testResult.location.line - 1,
                column: testResult.location.column,
              }
            : undefined,
        };

        switch (testResult.status) {
          case 'passed':
            testResults.push({
              status: TestStatus.Success,
              ...result,
            });
            break;
          case 'failed':
            testResults.push({
              status: TestStatus.Failed,
              failureMessage: testResult.failureMessages.join(', '),
              ...result,
            });
            break;
          default:
            testResults.push({
              status: TestStatus.Skipped,
              ...result,
            });
            break;
        }
      }
    }

    return testResults;
  }

  private mergeConfigSettings(configFromFile: jest.Config.InitialOptions, options: JestOptions): jest.Config.InitialOptions {
    const config = (options.config ?? {}) as jest.Config.InitialOptions;
    const stringify = (obj: unknown) => JSON.stringify(obj, null, 2);
    this.log.debug(
      `Merging file-based config ${stringify(configFromFile)}
      with custom config ${stringify(config)}
      and default (internal) stryker config ${stringify(JEST_OVERRIDE_OPTIONS)}`
    );
    const mergedConfig: jest.Config.InitialOptions = {
      ...configFromFile,
      ...config,
      ...JEST_OVERRIDE_OPTIONS,
    };
    mergedConfig.globals = {
      ...mergedConfig.globals,
      __strykerGlobalNamespace__: this.globalNamespace,
    };
    return mergedConfig;
  }
}<|MERGE_RESOLUTION|>--- conflicted
+++ resolved
@@ -24,30 +24,16 @@
 
 import { JestOptions } from '../src-generated/jest-runner-options.js';
 
-<<<<<<< HEAD
 import { jestTestAdapterFactory } from './jest-test-adapters/index.js';
 import { JestTestAdapter, RunSettings } from './jest-test-adapters/jest-test-adapter.js';
 import { JestConfigLoader } from './config-loaders/jest-config-loader.js';
-import { withCoverageAnalysis } from './jest-plugins/index.js';
+import { withCoverageAnalysis, withHitLimit } from './jest-plugins/index.js';
 import * as pluginTokens from './plugin-tokens.js';
 import { configLoaderFactory } from './config-loaders/index.js';
 import { JestRunnerOptionsWithStrykerOptions } from './jest-runner-options-with-stryker-options.js';
 import { JEST_OVERRIDE_OPTIONS } from './jest-override-options.js';
-import { jestWrapper, mergeMutantCoverage, verifyAllTestFilesHaveCoverage } from './utils/index.js';
+import { jestWrapper, verifyAllTestFilesHaveCoverage } from './utils/index.js';
 import { state } from './jest-plugins/cjs/messaging.js';
-import { overrideEnvironment } from './jest-plugins/with-coverage-analysis.js';
-=======
-import { jestTestAdapterFactory } from './jest-test-adapters';
-import { JestTestAdapter, RunSettings } from './jest-test-adapters/jest-test-adapter';
-import { JestConfigLoader } from './config-loaders/jest-config-loader';
-import { withCoverageAnalysis, withHitLimit } from './jest-plugins';
-import * as pluginTokens from './plugin-tokens';
-import { configLoaderFactory } from './config-loaders';
-import { JestRunnerOptionsWithStrykerOptions } from './jest-runner-options-with-stryker-options';
-import { JEST_OVERRIDE_OPTIONS } from './jest-override-options';
-import { jestWrapper, verifyAllTestFilesHaveCoverage } from './utils';
-import { state } from './messaging';
->>>>>>> 51308f4f
 
 export function createJestTestRunnerFactory(namespace: typeof INSTRUMENTER_CONSTANTS.NAMESPACE | '__stryker2__' = INSTRUMENTER_CONSTANTS.NAMESPACE): {
   (injector: Injector<PluginContext>): JestTestRunner;
@@ -104,13 +90,10 @@
     }
   }
 
-<<<<<<< HEAD
   public capabilities(): TestRunnerCapabilities {
     return { reloadEnvironment: true };
   }
 
-=======
->>>>>>> 51308f4f
   public async dryRun({ coverageAnalysis, files }: Pick<DryRunOptions, 'coverageAnalysis' | 'files'>): Promise<DryRunResult> {
     state.coverageAnalysis = coverageAnalysis;
     const fileNamesUnderTest = this.enableFindRelatedTests ? files : undefined;
