--- conflicted
+++ resolved
@@ -107,26 +107,17 @@
 
 ```js
 /**
-<<<<<<< HEAD
- * @jest-environment @stryker-mutator/jest-runner/jest-env/jsom
-=======
  * @jest-environment @stryker-mutator/jest-runner/jest-env/jsdom
->>>>>>> 64472a52
  */
 ```
 
 This is the list of jest environments that are shipped with @stryker-mutator/jest-runner.
 
-| Jest test environment          | @stryker-mutator/jest-runner override              |
-| ------------------------------ | -------------------------------------------------- |
-| node                           | @stryker-mutator/jest-runner/jest-env/node         |
-<<<<<<< HEAD
-| jsdom                          | @stryker-mutator/jest-runner/jest-env/jsom         |
-| jest-environment-jsdom-sixteen | @stryker-mutator/jest-runner/jest-env/jsom-sixteen |
-=======
+| Jest test environment          | @stryker-mutator/jest-runner override               |
+| ------------------------------ | --------------------------------------------------- |
+| node                           | @stryker-mutator/jest-runner/jest-env/node          |
 | jsdom                          | @stryker-mutator/jest-runner/jest-env/jsdom         |
 | jest-environment-jsdom-sixteen | @stryker-mutator/jest-runner/jest-env/jsdom-sixteen |
->>>>>>> 64472a52
 
 Don't worry; using Stryker's alternative is harmless during regular unit testing.
 
